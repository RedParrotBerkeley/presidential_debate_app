<<<<<<< HEAD
from fastapi import FastAPI, Request, Depends, HTTPException
from fastapi.responses import RedirectResponse
from fastapi.middleware.trustedhost import TrustedHostMiddleware
from fastapi.middleware.cors import CORSMiddleware
from jose import JWTError, jwt
from authlib.integrations.starlette_client import OAuth
import requests
from app.endpoints import router
=======
from fastapi import FastAPI
from fastapi.middleware.cors import CORSMiddleware  # Import CORS middleware
from app.endpoints import router  # Ensure this import points to your endpoints file
import os
import openai
from app.utils import (
    insert_into_database,
    select_from_database,
    generate_response,
    get_openai_embedding,
    find_best_texts,
    save_to_db,
)
from dotenv import load_dotenv

# Access the API key from environment variables
openai.api_key = os.getenv("OPENAI_API_KEY")
>>>>>>> 83c3276e

# Initialize FastAPI app
app = FastAPI()

<<<<<<< HEAD
=======
# Add CORS middleware
app.add_middleware(
    CORSMiddleware,
    allow_origins=[
        "https://dbapi.hrfinnovation.org",  # Main Branch FE
        "https://dbapi-stag.hrfinnovation.org",  # Dev branch FE
        "https://debatebot-client.vercel.app",
        "https://debatebot-client.vercel.app/",
        "https://debatebot.hrfinnovation.org/",
        "https://debatebot.hrfinnovation.org"
    ],
    allow_credentials=True,
    allow_methods=["*"],
    allow_headers=["*"],
)

# Include the router from endpoints
>>>>>>> 83c3276e
app.include_router(router)

# Hardcoded Auth0 Configuration
AUTH0_BASE_URL = 'https://hrf-alt-dev.us.auth0.com'
AUTH0_M2M_AUDIENCE = 'https://dbapi-stag.hrfinnovation.org/api/v2/'
AUTH0_CLIENT_ID = 'WMgfTk583qBpRC9bWDohMH8VOyWo2m2W'  
AUTH0_CLIENT_SECRET = 'UmO8p22fzh_pciTMQXT-nCEZpZzdXy9_iteR2l9UYvPpNV1qvP1l1N-5jvpDpPWD'  

# Add trusted hosts
app.add_middleware(
    TrustedHostMiddleware,
    allowed_hosts=["dbapi-stag.hrfinnovation.org", "*.dbapi-stag.hrfinnovation.org", "localhost"]
)

# CORS middleware to allow communication with frontend
app.add_middleware(
    CORSMiddleware,
    allow_origins=[
        "https://debatebot-client-git-develop-hrf-innovation-lab.vercel.app",
        "https://dbapi-stag.hrfinnovation.org",
        "https://debatebot.hrfinnovation.org",
        "https://debatebot-client.vercel.app"
    ],
    allow_credentials=True,
    allow_methods=["*"],
    allow_headers=["*"]
)

# Initialize OAuth
oauth = OAuth()

# Fetch Auth0 JWKS for verifying RS256 tokens
def get_auth0_jwks():
    url = f'{AUTH0_BASE_URL}/.well-known/jwks.json'
    jwks = requests.get(url).json()
    return jwks



# Protected route with token validation
@app.get("/secure-data")
async def get_secure_data(request: Request):
    token = request.headers.get('Authorization')
    if token:
        token = token.split("Bearer ")[-1]  # Remove "Bearer" from the token
    else:
        raise HTTPException(status_code=401, detail="Authorization header missing")

    # Validate the JWT token
    payload = await validate_token(token)
    
    # Return a secure response
    return {"message": "Secure data retrieved successfully", "user": payload}

# Define a root endpoint
@app.get("/")
def read_root():
    return {"message": "Welcome to the Debate Bot API!"}<|MERGE_RESOLUTION|>--- conflicted
+++ resolved
@@ -1,4 +1,3 @@
-<<<<<<< HEAD
 from fastapi import FastAPI, Request, Depends, HTTPException
 from fastapi.responses import RedirectResponse
 from fastapi.middleware.trustedhost import TrustedHostMiddleware
@@ -7,49 +6,10 @@
 from authlib.integrations.starlette_client import OAuth
 import requests
 from app.endpoints import router
-=======
-from fastapi import FastAPI
-from fastapi.middleware.cors import CORSMiddleware  # Import CORS middleware
-from app.endpoints import router  # Ensure this import points to your endpoints file
-import os
-import openai
-from app.utils import (
-    insert_into_database,
-    select_from_database,
-    generate_response,
-    get_openai_embedding,
-    find_best_texts,
-    save_to_db,
-)
-from dotenv import load_dotenv
-
-# Access the API key from environment variables
-openai.api_key = os.getenv("OPENAI_API_KEY")
->>>>>>> 83c3276e
 
 # Initialize FastAPI app
 app = FastAPI()
 
-<<<<<<< HEAD
-=======
-# Add CORS middleware
-app.add_middleware(
-    CORSMiddleware,
-    allow_origins=[
-        "https://dbapi.hrfinnovation.org",  # Main Branch FE
-        "https://dbapi-stag.hrfinnovation.org",  # Dev branch FE
-        "https://debatebot-client.vercel.app",
-        "https://debatebot-client.vercel.app/",
-        "https://debatebot.hrfinnovation.org/",
-        "https://debatebot.hrfinnovation.org"
-    ],
-    allow_credentials=True,
-    allow_methods=["*"],
-    allow_headers=["*"],
-)
-
-# Include the router from endpoints
->>>>>>> 83c3276e
 app.include_router(router)
 
 # Hardcoded Auth0 Configuration
@@ -62,20 +22,24 @@
 app.add_middleware(
     TrustedHostMiddleware,
     allowed_hosts=["dbapi-stag.hrfinnovation.org", "*.dbapi-stag.hrfinnovation.org", "localhost"]
-)
-
-# CORS middleware to allow communication with frontend
+  
+# Add CORS middleware
 app.add_middleware(
     CORSMiddleware,
     allow_origins=[
+        "https://dbapi.hrfinnovation.org",  # Main Branch FE
+        "https://dbapi-stag.hrfinnovation.org",  # Dev branch FE
+        "https://debatebot-client.vercel.app",
+        "https://debatebot-client.vercel.app/",
+        "https://debatebot.hrfinnovation.org/",
+        "https://debatebot.hrfinnovation.org",
         "https://debatebot-client-git-develop-hrf-innovation-lab.vercel.app",
         "https://dbapi-stag.hrfinnovation.org",
-        "https://debatebot.hrfinnovation.org",
         "https://debatebot-client.vercel.app"
     ],
     allow_credentials=True,
     allow_methods=["*"],
-    allow_headers=["*"]
+    allow_headers=["*"],
 )
 
 # Initialize OAuth
