--- conflicted
+++ resolved
@@ -13,21 +13,6 @@
 )
 from datetime import datetime
 
-<<<<<<< HEAD
-# Initialize FastAPI app
-app = FastAPI()
-
-# Add CORS middleware
-app.add_middleware(
-    CORSMiddleware,
-    allow_origins=["http://localhost:3000", "https://debatebot-client.vercel.app"],  
-    allow_credentials=True,  # Allow cookies to be sent
-    allow_methods=["*"],
-    allow_headers=["*"],
-)
-
-=======
->>>>>>> 0fe66670
 # Initialize FastAPI router
 router = APIRouter()
 
