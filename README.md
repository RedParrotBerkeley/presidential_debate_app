
# 🎙️ Political Debate Simulator
## 🏆 Winner of the 2024 Code the Vote Hackathon

The **Presidential Debate Simulator** is an interactive web application designed to simulate a debate between two presidential candidates. Users can ask questions, read the candidates' responses, vote on the best answers, and test their knowledge with trivia questions about US Presidents.

---

## ✨ Features

- **Interactive Debate**: Ask questions and receive responses from Candidate A and Candidate B.
- **Voting System**: Vote for the best response and see the overall results.
~~- -**Trivia Section**: Test your knowledge with trivia questions about US Presidents.~~
- **Earn Badges**: Earn badges for participation and correct answers in the trivia section.

---

## How to Use

1. **Ask a Question**: Enter your question in the input box and click "Ask".
2. **Read Responses**: Review the responses from Candidate A and Candidate B.
3. **Vote**: Vote for the response you like best by clicking the "Vote" button under the candidate's response.
4. **End Debate**: Click "End Debate" to see the results.

## Getting Started

To run this project locally:

1. Clone the repository:
   ```sh
   git clone https://github.com/yourusername/presidential-debate-simulator.git
2. Navigate to directory:
   cd presidential-debate-simulator
3. Create an API via openai.com and paste the apiKey into line 39 and 321 and click save. 
   
4. Open index.html in your web browser. (Best using Chrome)

## Data Analysis and Visualizations
* View data visualizations created from mock_response_data.csv by running voting_viz.ipynb 
* Categorize raw questions into broader topics using categorize.py. This takes in questions from uncategorizedQuestions.csv and puts them through ChatGPT to classify them into categories and outputs these in a new csv. You will need to create an api key and adjust the code for this to work for you.


## 🔄 Updates

Stay informed about the latest changes and improvements to the project. Below you'll find a summary of recent updates:

> ### 08/07/2024
> 
> **Added Files:**
> 
> - `main.py`: This file includes functions from `rag_debate.py`. Use `rag_debate.py` to run inside a notebook. `main.py` requires a server.
> 
> **Purpose:**
> 
> Contains the main FastAPI application.
> 
> **Key Features:**
> 
> - Defines the FastAPI app instance.
> - Implements utility functions for text processing.
> - Includes the `QueryRequest` Pydantic model for request validation.
> - Sets up a startup event to preprocess and vectorize data.
> - Defines the `/query` endpoint to handle user queries and generate responses.
> - Uses OpenAI's GPT-4 model to generate responses based on retrieved text chunks.
---

> ### 08/11/2024
> 
> **Added Files:**
> 
> - `process_sources.py`: makes the chunks and vectorizes them and saves them into a pickle file. Also adjusted the chunking to enforce the chunks to stay within the set size
> 
> **Update:**
> 
> - `RAG Debate.py`
>   - remove the parts about processing the source files into vectors. This file is now only the user input and response generation
> 
> **Purpose:**
> 
> separates the vectorizing and chunking process to its own script so it could run apart from the game, which saves resources not reprocessing the files each game, and makes run time faster.
> Making the chunking enforce a size limit makes each chunk more focused so it helps the context retrieve relevant information 

---

> ### 08/13/2024
> 
> **Added Files:**
> 
> - `requirements.txt`
> 
> **Update:**
> 
> - `RAG Debate.py`
>   - Add - `main = 'insert model of choice'`
> 
> **Purpose:**
> 
> Ease of testing different models. As of today, `gpt-4o-mini` seems to be the best with responses.

---

> ### 08/21/2024
>
> **Renamed Files:**
>
> - `RAG Debate.py to TFID RAG Debate.py`
> - `process_sources.py to TFID_process_sources.py` Both changed to differentiate between TFID Vectorization and OpenAPI
>   
> **Added Files:**
> 
> - `OpenAPI RAG Debate.py`
> - `OpenAPI_process_sources.py`
> - `generated_client.zip`
> - `openai-api.yaml` - OpenAPI Spec File
> 
> **Purpose:**
> 
> To attempt using better vectorization via OpenAPI.
> 
> **Key Features:**
> 
> - API Client Configuration - Structured to interact with OpenAI's API, two specific models: `text-embedding-ada-002` for generating embeddings and `gpt-4o-mini` for generating chat completions. It sets up an API client using configuration classes and authorizes requests with an API key.
> - Text Preprocessing and Chunking - It includes functions for extracting, preprocessing, and chunking text data from .txt files, enabling efficient handling of large documents by breaking them into smaller, manageable pieces based on token length.
> - OpenAI Embedding Generation - The code provides a function to generate text embeddings using the `text-embedding-ada-002` model. These embeddings are crucial for comparing the similarity of different text chunks
> 
> **Requirements:**
>
> - JDK Development Kit 22.0.2 - https://www.oracle.com/java/technologies/downloads/?er=221886
> 1. In the Environment Variables window, under the System variables section, click New....
> 2. In the Variable name field, enter JAVA_HOME.
> 3. In the Variable value field, enter the path to your JDK installation directory. This will be something like: `C:\Program Files\Java\jdk-22.0.2`
> 4. Add the BIN to environment variables (path)
>
> - ONLY TO GENERATE NEW CLIENT - OpenAPI-generator -  https://repo1.maven.org/maven2/org/openapitools/openapi-generator-cli/7.7.0/openapi-generator-cli-7.7.0.jar - ONLY TO GENERATE NEW CLIENT - 
> 1. Ensure OpenAPI Spec File `openai-api.yaml` is located somewhere
> 2. Run the following - `java -jar C:\openapi-generator-cli.jar generate -i 'PATH TO "openai-api.yaml"' -g python -o ./generated-client`
> 3. You can install the generated client into your Python environment by navigating to the generated-client directory and running: `pip install .`
> 4. By default, the generated-client folder is created in the current working directory from which you run the OpenAPI Generator command.
> 

---

> ### 08/25/2024
> 
> **Update:**
> 
> - `TFID RAG Debate.py`
>   - Add RAGAS faithfulness and answer_relevancy scores for each query response
>   - Save the responses and scores to mysql
> 
> **Purpose:**
> 
>  The RAGAS scores are to keep a pulse on how good our chat bot answers are. These can be analyzed to help us improve the application.
>   

---

> ### 08/27/2024
> 
> **Added Files:**
> 
> - `suggested_questions.txt`
>   - Add sample questions into text file
> 
> **Purpose:**
> 
>  The sample questions will be the ones suggested to the users in the game. They will also be the baseline questions for which we will create a test set and validate that we have the right answers
> 

---

> ### 08/28/2024
> 
> **Added Files:**
> 
> - `debate_bot.py`
>   - The new main file of the chatbot. This combines what was `openapi_RAG Debate.py` with the updates to pull queries from and save responses to the mysql database.
>   - This also has a fix for retrieving bad texts by switching the "ascending" parameter of the sort to True
>
> - `sources/reichert/Reichert_WA_Seattletimes_Jul07_2024.txt` 
>   - start using document sources of our new candidates 
>   - old sources were moved into archive
> 
> **Update:**
> 
> - `OpenAPI__process_sources.py`
>   - folder path changed to use sources instead of archive

> ## 09/01/2024
>
> ### OpenAPI__process_sources.py
>
> #### Enhanced Preprocessing and Vectorization Function:
>
> - Updated the `preprocess_and_vectorize_combined` function to accept an additional `output_filename` parameter, allowing the flexibility to save vectorized chunks to specific files.
> - Combined the logic for preprocessing, chunking, and vectorizing text from different sources (e.g., Reichert and Ferguson) within the same function call.
>
> #### Modular and Flexible Main Execution Flow:
>
> - Refactored the `main()` function to handle multiple candidate datasets in a loop. This allows for processing multiple folders (e.g., "reichert" and "ferguson") in a single run.
> - Added a dictionary, `folder_paths`, to store folder paths for each candidate. This supports easy scaling and addition of more candidates if needed.
> - Dynamically sets output filenames for vectorized chunks using candidate names (e.g., `vectorized_chunks_reichert.pkl` and `vectorized_chunks_ferguson.pkl`).
>
> #### Improved Code Readability and Maintainability:
>
> - Removed redundant code and improved function and variable naming for better clarity.
> - Added informative print statements to provide feedback during processing, such as indicating the number of files processed and when vectorized chunks are saved successfully.
> - Consolidated similar logic to avoid code duplication, making the script easier to maintain and extend.
>
> #### Bug Fixes and Robustness Improvements:
>
> - Fixed the output file handling to avoid overwriting the same file. Each candidate's vectorized chunks are saved in separate files with clearly defined names.
> - Ensured compatibility with future expansions by making the code more modular and less error-prone through clear parameterization and usage of environment variables.
>
> #### Removal of Redundant Code:
>
> - Removed the duplicated block of code related to OpenAI client initialization and environment variable loading.
> - Cleaned up the script to avoid any redundant comments and consolidated similar code into reusable functions.
>
> ### debate_bot.py
>
> #### Refactored `find_best_texts` Function to Support Multiple Files:
>
> - The `find_best_texts` function has been updated to process multiple vectorized files provided as a list (`filenames`) instead of just a single hard-coded file. This allows it to handle different datasets more flexibly.
> - It iterates through each provided file, loading vectorized chunks and calculating cosine similarity between the query embedding and each chunk's embedding.
> - The function now returns the top `n` results based on similarity for each dataset.
>
> #### Separate Retrieval and Response Handling for Multiple Candidates:
>
> - Updated the `chatbot_with_prevectorized_chunks` function to retrieve texts separately for each candidate (Reichert and Ferguson). It calls `find_best_texts()` with different filenames (`['vectorized_chunks_reichert.pkl']` and `['vectorized_chunks_ferguson.pkl']`).
> - This separation ensures that responses are generated independently for each candidate using their specific contexts, preventing any mix-up between datasets.
>
> #### Enhanced Functionality for Saving Results:
>
> - Updated `save_to_csv` and `save_to_db` functions to handle and save results separately for each candidate. The updated code ensures that each candidate's response, context, and evaluation metrics are stored correctly in the database and CSV files.
>
> #### Refined the `generate_response` Function:
>
> - Modified the `generate_response` function to handle token length more precisely. If the generated prompt exceeds the maximum token limit, the context is truncated accordingly.
> - Corrected the prompt generation process to provide clearer and more relevant instructions to the language model.
>
> #### Improved Context Handling and Metrics Evaluation:
>
> - The code now generates responses and calculates metrics for each candidate independently, ensuring that the model's output is evaluated separately for Reichert and Ferguson.
> - Utilized `ragas` metrics (faithfulness and answer_relevancy) to score and evaluate the generated responses, which are then saved to the database and CSV files for each query.
>
---
> ## 09/05/2024
>
>
> #### 1. Added URL Extraction Functionality:
> - Introduced the `extract_url_from_txt()` function to extract URLs from the top of `.txt` files.
> - Validates if the first line is a valid URL and caches it for efficient access.
> - Handles scenarios where the `.txt` file is missing or contains an invalid URL.
>
> #### 2. Updated `find_best_texts` Function:
> - Modified to accept additional parameters: `pkl_filenames` and `txt_folder_path`.
> - Added logic to extract and cache URLs from corresponding `.txt` files to avoid redundant reads.
> - Returns a DataFrame that now includes URLs associated with each retrieved text chunk.
>
> #### 3. Enhanced Response Handling:
> - Added logic to manage responses separately for each candidate (Reichert and Ferguson).
> - Included source URLs in the print statements for better transparency of information sources.
> - Introduced a conditional check: if the response contains "I do not have enough information," the source URL is set to `"None"`.
>
> #### 4. Improved Code Modularity and Error Handling:
> - Removed hard-coded paths and added parameters to functions for better flexibility.
> - Improved error handling for file operations and missing data, reducing potential crashes.
> - Added informative print statements to provide better feedback during processing.
>
> #### 5. Optimized Data Retrieval and Output:
> - Modified the code to use a more modular approach for retrieving, processing, and saving data.
> - Enhanced the output by including additional context and relevant URLs, improving the readability and usefulness of responses.

---
> ### 09/06/2024
> 
> **Updated Files:**
> 
> - `requirements.txt`
>   - Updated with new dependencies for the Python environment.
>  
> - Ferguson Directory
>    - Change Agent 23 May 2024
>    - KOMO News 14 July 2024
>    - Race Announcment July 2024
>    - Seattle Times 9 June 2024
>    - Oxford Union 4 June 2024
>    - Ferguson Issues Official Website 
> - Reichert Directory
>    - Seattle Times 7 July 2024
>    - Race For Governor 23 July 2024
>    - KOMO News 20 May 2024
>    - Time For Change 5 April 2024
>    - Trump Teriffs 31 May 2024
>    - Reichert Issues Official Website
>       
> **Deleted Files:**
> 
> - `generated-client.zip`
>   - Removed unnecessary file to keep the repository clean.
> - `vectorized_chunks.pkl`
>   - Removed old vectorization data to reduce clutter.
> 
> **Added Files:**
> 
> - `entrypoint.sh`
>   - This script ensures that `OpenAPI__process_sources.py` runs first to completion before starting `debate_bot.py`.
> - `Dockerfile`
>   - Added to provide a containerized environment for the app, allowing it to be run locally via Docker.
> - `.gitattributes`  Enforce Unix-style line endings for all shell scripts in the repository
> 
> **Purpose:**
> 
> To enable a streamlined setup for running the Python Q&A app in a Dockerized environment, ensuring all dependencies are managed and the correct sequence of operations is executed.
> 
> **Key Features:**
> 
> - `entrypoint.sh` orchestrates the execution order, ensuring that all source processing is done before the chatbot starts.
> - Dockerized setup simplifies environment configuration and dependency management, making it easier for others to clone, build, and run the application locally.
> 
> **How to Build and Run:**
> 
> 1. Clone the repository:
> 
>    ```bash
>    git clone https://github.com/Human-Rights-First-Innovation-Lab/debate_bot
>    cd debate_bot
>    ```
> if it is located in an alternate branch use after cloning
>    ```bash
>    git checkout branch-name
>    ```
> 2. Ensure `.env` is placed in the same directory.
>
<<<<<<< HEAD
> 3. Download the appropriate docker desktop from https://www.docker.com/products/docker-desktop/ for Windows navigate to https://docs.docker.com/desktop/install/windows-install/
>    
> 4. Build the Docker image:
> 
>    ```bash
>    docker build -t debate-bot .
>    ```
> 
> 5. Run the Docker container interactively:
> 
>    ```bash
>    docker run --env-file .env -it debate-bot
>    ```
> 
---

=======
---
> ## 09/08/2024
>
> #### Add candidate win counts:
> - Added the `leaderboard_stats.py` file to hold functions related to getting stats for the leaderboard page
> - Added `get_winner_counts()` to get count of each candidate's wins
> - added a handler `stats_handler()` in `main.py` to provide the api the json structure with placeholder values  
>>>>>>> 7fdde6a0



## 📜 License

This project is licensed under the **Testing Purposes License**. For more details, please see the [LICENSE](./LICENSE) file.


## 📚 Text Data Sources

Here are the key documents and speeches used as text data sources for our project. Each link provides access to publicly available content for analysis.

### 🗣️ Speeches and Public Statements

> **Donald Trump**  
> [📄 View Document](https://docs.google.com/document/d/12vgqTrVF0JSSBvXW6xwxdUVT9w36WXVVYiTvjRKfRzw/edit)  
> *A collection of speeches and public statements made by Donald Trump.*

> **Kamala Harris**  
> [📄 View Document](https://docs.google.com/document/d/1-m0UCzJ7CY_NwdJid91wIa0JwDxwfkBYnpSS6FDiHAg/edit)  
> *Key speeches and public addresses by Vice President Kamala Harris.*

### 🏛️ Political Figures

> **Governors' Statements**  
> [📄 View Document](https://docs.google.com/document/d/16OO5ZqDZtAyE6GW79tesC7MaJ5z5jiVP2HwZ7Fu4VyI/edit)  
> *Statements and announcements from various U.S. governors.*

> **Steve Garvey**  
> [📄 View Document](https://docs.google.com/document/d/16RuK5aP-nP5hRO_TT7V9IV14zJStBbt_6cqh84_C--I/edit)  
> *Public statements and interviews with Steve Garvey.*

> **Adam Schiff**  
> [📄 View Document](https://docs.google.com/document/d/16TBYK2v3isS1D8b_RjTntDKzZKMZ8d2TmDlX_oFQs7M/edit)  
> *Speeches and public comments from Representative Adam Schiff.*

> **Ted Cruz**  
> [📄 View Document](https://docs.google.com/document/d/16gHSkshQ2EwIAF-XKYd5AlSoN5Sor-5aOQucSlW2Msw/edit)  
> *Public addresses and policy statements from Senator Ted Cruz.*

> **Colin Allred**  
> [📄 View Document](https://docs.google.com/document/d/16cnauFJRgS2Wpp5RnTaieCUAr3aki063SZFX0cAuMVY/edit)  
> *Key speeches and positions articulated by Representative Colin Allred.*
<|MERGE_RESOLUTION|>--- conflicted
+++ resolved
@@ -1,4 +1,3 @@
-
 # 🎙️ Political Debate Simulator
 ## 🏆 Winner of the 2024 Code the Vote Hackathon
 
@@ -333,32 +332,7 @@
 >    ```
 > 2. Ensure `.env` is placed in the same directory.
 >
-<<<<<<< HEAD
-> 3. Download the appropriate docker desktop from https://www.docker.com/products/docker-desktop/ for Windows navigate to https://docs.docker.com/desktop/install/windows-install/
->    
-> 4. Build the Docker image:
-> 
->    ```bash
->    docker build -t debate-bot .
->    ```
-> 
-> 5. Run the Docker container interactively:
-> 
->    ```bash
->    docker run --env-file .env -it debate-bot
->    ```
-> 
----
-
-=======
----
-> ## 09/08/2024
->
-> #### Add candidate win counts:
-> - Added the `leaderboard_stats.py` file to hold functions related to getting stats for the leaderboard page
-> - Added `get_winner_counts()` to get count of each candidate's wins
-> - added a handler `stats_handler()` in `main.py` to provide the api the json structure with placeholder values  
->>>>>>> 7fdde6a0
+
 
 
 
